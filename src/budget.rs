use std::array::TryFromSliceError;

use crate::crypto::{CryptoEngine, KeyIdentifier, CryptoBuffer};
use crate::config::{Config, InstanceId};
use crate::error::{Result, Error};
use super::storage::{EncryptedTransaction, EncryptedAccount, EncryptedCategory, EncryptedPlan};
use super::storage::{DataStorage, Id, Timestamp, Transaction, Account, Category, Plan, CategoryType};


/// Budget manager.
pub struct Budget<Ce, St>
where
    Ce: CryptoEngine,
    St: DataStorage
{
    /// Cryptographic engine used to encrypt sensitive data.
    crypto_engine: Ce,

    /// Storage used to store the data.
    storage: St,

    /// Instance configuration.
    config: Config<Ce>,

    /// Key used to encrypt and decrypt sensitive data.
    key: Ce::Key,
}


impl<Ce, St> Budget<Ce, St>
where
    Ce: CryptoEngine,
    St: DataStorage,
    Ce::KeyId: KeyIdentifier
{
    /// Creates a budget manager instance.
    /// 
    /// * `crypto_engine` - cryptographic engine used to encrypt sensitive data
    /// * `storage` - storage used to store data
    /// * `config` - app's configuration
    pub fn new(crypto_engine: Ce, storage: St, config: Config<Ce>) -> Result<Self> {
        let key = crypto_engine
            .lookup_key(config.key_id())?;

        Ok(Budget { 
            crypto_engine: crypto_engine, 
            storage: storage,
            config: config,
            key: key,
        })
    }

    /// Underlying cryptographic engine name.
    pub fn engine(&self) -> &str {
        self.crypto_engine
            .engine()
    }

    /// Underlying cryptofgraphic engine version.
    pub fn engine_version(&self) -> &str {
        self.crypto_engine
            .version()
    }

    /// Encryption key identifier.
    pub fn key_id(&self) -> &Ce::KeyId {
        self.config
            .key_id()
    }

    /// Local instance identifier.
    pub fn instance_id(&self) -> &InstanceId {
        self.config
            .instance_id()
    }

    /// Add a new transaction.
    /// 
    /// * `transaction` - transaction data
    pub fn add_transaction(&self, transaction: Transaction) -> Result<Id> {
        //
        // Amount is considered to have a proper sign,
        // so I just add it to a corresponding account's
        // balance
        //

        let mut decrypted_account = self.decrypt_account(
            &self.storage.account(transaction.account_id)?)?;

        decrypted_account.balance += transaction.amount;

        //
        // Well... It would be better to use DB's transactions here,
        // but it is more complicated though. 
        // If transaction will not be added, account will not be modified.
        // If account update fails, one can just remove bad transaction
        // with `emergency` flag set to `true`.
        // Hence there is a way to restore consistency.
        //

        let id = self.storage.add_transaction(self.encrypt_transaction(&transaction)?)?;
        self.storage.update_account(self.encrypt_account(&decrypted_account)?)?;

        Ok(id)
    }

    /// Remove transaction.
    /// 
    /// * `transaction` - identifier of a transaction to remove
    pub fn remove_transaction(&self, transaction: Id, emergency: bool) -> Result<()> {
        if !emergency {
            //
            // Here is the same story: it would be probably better to use
            // DB's transactions, but it is not the way here.
            // If account is not updated, transaction will not be added.
            // If transaction is not removed, but account is updated yet,
            // one can remove transaction with `emergency` flag set.
            // Hence there is a way to restore consistency.
            //

            let decrypted_transaction = self.decrypt_transaction(
                &self.storage.transaction(transaction)?)?;

            let mut decrypted_account = self.decrypt_account(
                &self.storage.account(decrypted_transaction.account_id)?)?;

            //
            // Again, amount in transaction is considered to have a proper sign,
            // hence I just subtract it from account's balance
            //

            decrypted_account.balance -= decrypted_transaction.amount;

            self.storage.update_account(self.encrypt_account(&decrypted_account)?)?;
        }

        self.storage.remove_transaction(transaction)
    }

    // Return all transactions.
    pub fn transactions(&self) -> Result<Vec<Transaction>> {
        let encrypted_transactions = self.storage.transactions()?;
        encrypted_transactions
            .iter()
            .map(|transaction| self.decrypt_transaction(transaction))
            .collect()
    }

    /// Return all transactions bound with a given account sorted by timestamp 
    /// in descending order.
    /// 
    /// Used for optimization.
    /// 
    /// * `account` - account identifier to return transactions for
    pub fn transactions_of(&self, account: Id) -> Result<Vec<Transaction>> {
        let encrypted_transactions = self.storage.transactions_of(account)?;
        encrypted_transactions
            .iter()
            .map(|transaction| self.decrypt_transaction(transaction))
            .collect() 
    }

    /// Return all transactions between a given time points (including start 
    /// of the interval and excluding the end) bound with a given account 
    /// sorted by timestamp in descending order.
    /// 
    /// Used for optimization.
    /// 
    /// * `account` - account identifier to return transactions for
    /// * `start_timestamp` - point in time to start from
    /// * `end_timestamp` - point in time to end before
    pub fn transactions_of_between(&self, account: Id, start_timestamp: Timestamp, end_timestamp: Timestamp) -> Result<Vec<Transaction>> {
        let encrypted_transactions = self.storage.transactions_of_between(account, start_timestamp, end_timestamp)?;
        encrypted_transactions
            .iter()
            .map(|transaction| self.decrypt_transaction(transaction))
            .collect() 
    }

    /// Add a new account.
    /// 
    /// * `account` - account data
    pub fn add_account(&self, account: Account) -> Result<Id> {
        self.storage.add_account(self.encrypt_account(&account)?)
    }

    /// Remove an account if possible (or forced).
    /// 
    /// If account has transaction and `force` is false, then this function fails.
    /// 
    /// * `account` - identifier of an account to remove
    /// * `force` - if true, then account is deleted anyway with all of its transactions
    pub fn remove_account(&self, account: Id, force: bool) -> Result<()> {
        self.storage.remove_account(account, force)
    }

    /// Return account with a given identifier.
    /// 
    /// * `account` - identifier to return record for
    pub fn account(&self, account: Id) -> Result<Account> {
        let encrypted_account = self.storage.account(account)?;
        self.decrypt_account(&encrypted_account)
    }

    /// Return all accounts.
    pub fn accounts(&self) -> Result<Vec<Account>> {
        let encrypted_accounts = self.storage.accounts()?;
        encrypted_accounts
            .iter()
            .map(|account| self.decrypt_account(account))
            .collect()
    }

    /// Add a new category.
    /// 
    /// * `category` - category data
    pub fn add_category(&self, category: Category) -> Result<Id> {
        self.storage.add_category(self.encrypt_category(&category)?)
    }

    /// Remove category if possible.
    /// 
    /// If there is at leas one transaction with the specified
    /// category, then this function fails. There is no way to
    /// remove category with existing transactions.
    /// 
    /// * `category` - identifier of category to remove
    pub fn remove_category(&self, category: Id) -> Result<()> {
        self.storage.remove_category(category)
    }

    /// Return category with a given identifier.
    /// 
    /// * `category` - identifier to return record for
    pub fn category(&self, category: Id) -> Result<Category> {
        let encrypted_category = self.storage.category(category)?;
        self.decrypt_category(&encrypted_category)
    }

    /// Return all categories.
    pub fn categories(&self) -> Result<Vec<Category>> {
        let encrypted_categories = self.storage.categories()?;
        encrypted_categories
            .iter()
            .map(|category| self.decrypt_category(category))
            .collect()
    }

    /// Return all categories of specific type.
    /// 
    /// * `category_type` - type to return categories of
    pub fn categories_of(&self, category_type: CategoryType) -> Result<Vec<Category>> {
        let encrypted_categories = self.storage.categories_of(category_type)?;
        encrypted_categories
            .iter()
            .map(|category| self.decrypt_category(category))
            .collect()
    }

    /// Add a new plan.
    /// 
    /// * `plan` - plan data
    pub fn add_plan(&self, plan: Plan) -> Result<Id> {
        self.storage.add_plan(self.encrypt_plan(&plan)?)
    }

    /// Remove plan.
    /// 
    /// * `plan` - identifier of plan to remove
    pub fn remove_plan(&self, plan: Id) -> Result<()> {
        self.storage.remove_plan(plan)
    }

    /// Return plan with a given identifier.
    /// 
    /// * `plan` - identifier to return record for
    pub fn plan(&self, plan: Id) -> Result<Plan> {
        let encrypted_plan = self.storage.plan(plan)?;
        self.decrypt_plan(&encrypted_plan)
    }

    /// Return all plans sorted by category.
    pub fn plans(&self) -> Result<Vec<Plan>> {
        let encrypted_plans = self.storage.plans()?;
        encrypted_plans
            .iter()
            .map(|plan| self.decrypt_plan(plan))
            .collect()
    }

    /// Return all plans for specific category.
    /// 
    /// * `category` - category to return plans for
    pub fn plans_for(&self, category: Id) -> Result<Vec<Plan>> {
        let encrypted_plans = self.storage.plans_for(category)?;
        encrypted_plans
            .iter()
            .map(|plan| self.decrypt_plan(plan))
            .collect()
    }
}


impl<Ce, St> Budget<Ce, St>
where
    Ce: CryptoEngine,
    St: DataStorage,
    Ce::KeyId: KeyIdentifier
{
    fn encrypt_string(&self, data: &String) -> Result<CryptoBuffer> {
        self.crypto_engine
            .encrypt(&self.key, data.as_bytes())
    }

    fn decrypt_string(&self, data: &[u8]) -> Result<String> {
        let decrypted = self.crypto_engine
            .decrypt(&self.key, data)?;

        Ok(
            String::from_utf8_lossy(decrypted.as_bytes())
                .to_string()
        )
    }

    fn encrypt_isize(&self, data: &isize) -> Result<CryptoBuffer> {
        self.crypto_engine
            .encrypt(&self.key, &data.to_le_bytes())
    }

    fn decrypt_isize(&self, data: &[u8]) -> Result<isize> {
        let decrypted = self.crypto_engine
            .decrypt(&self.key, data)?;

        let bytes = decrypted
            .as_bytes()
            .try_into()
            .map_err(|e: TryFromSliceError| Error::from_message(e.to_string()))?;

        Ok(isize::from_le_bytes(bytes))
    }

    fn encrypt_transaction(&self, transaction: &Transaction) -> Result<EncryptedTransaction> {
        let encrypted_description = self.encrypt_string(&transaction.description)?;
        let encrypted_amount = self.encrypt_isize(&transaction.amount)?;

        Ok(EncryptedTransaction {
            id: transaction.id,
            timestamp: transaction.timestamp,
<<<<<<< HEAD
            description: encrypted_description.as_bytes().into(),
            category_id: transaction.category_id,
            account_id: transaction.account_id,
            amount: encrypted_amount.as_bytes().into()
=======
            description: encrypted_description.as_raw().into(),
            account_id: transaction.account_id,
            category_id: transaction.category_id,
            amount: encrypted_amount.as_raw().into()
>>>>>>> 562a89bb
        })
    }

    fn decrypt_transaction(&self, encrypted_transaction: &EncryptedTransaction) -> Result<Transaction> {
        let decrypted_description = self.decrypt_string(&encrypted_transaction.description)?;
        let decrypted_amount = self.decrypt_isize(&encrypted_transaction.amount)?;

        Ok(Transaction {
            id: encrypted_transaction.id,
            timestamp: encrypted_transaction.timestamp,
            description: decrypted_description,
            account_id: encrypted_transaction.account_id,
            category_id: encrypted_transaction.category_id,
            amount: decrypted_amount
        })
    }

    fn encrypt_account(&self, account: &Account) -> Result<EncryptedAccount> {
        let encrypted_name = self.encrypt_string(&account.name)?;
        let encrypted_balance = self.encrypt_isize(&account.balance)?;

        Ok(EncryptedAccount { 
            id: account.id,
            name: encrypted_name.as_bytes().into(), 
            balance: encrypted_balance.as_bytes().into() 
        })
    }

    fn decrypt_account(&self, encrypted_account: &EncryptedAccount) -> Result<Account> {
        let decrypted_name = self.decrypt_string(&encrypted_account.name)?;
        let decrypted_balance = self.decrypt_isize(&encrypted_account.balance)?;

        Ok(Account { 
            id: encrypted_account.id,
            name: decrypted_name, 
            balance: decrypted_balance
        })
    }

    fn encrypt_category(&self, category: &Category) -> Result<EncryptedCategory> {
        let encrypted_name = self.encrypt_string(&category.name)?;

        Ok(EncryptedCategory {
            id: category.id,
            name: encrypted_name.as_bytes().into(),
            category_type: category.category_type
        })
    }

    fn decrypt_category(&self, encrypted_category: &EncryptedCategory) -> Result<Category> {
        let decrypted_category = self.decrypt_string(&encrypted_category.name)?;

        Ok(Category { 
            id: encrypted_category.id,
            name: decrypted_category, 
            category_type: encrypted_category.category_type
        })
    }

    fn encrypt_plan(&self, plan: &Plan) -> Result<EncryptedPlan> {
        let encrypted_name = self.encrypt_string(&plan.name)?;
        let encrypted_amount_limit = self.encrypt_isize(&plan.amount_limit)?;

        Ok(EncryptedPlan { 
            id: plan.id, 
            category_id: plan.category_id, 
            name: encrypted_name.as_bytes().into(), 
            amount_limit: encrypted_amount_limit.as_bytes().into()
        })
    }

    fn decrypt_plan(&self, encrypted_plan: &EncryptedPlan) -> Result<Plan> {
        let decrypted_name = self.decrypt_string(&encrypted_plan.name)?;
        let decrypted_amount_limit = self.decrypt_isize(&encrypted_plan.amount_limit)?;

        Ok(Plan { 
            id: encrypted_plan.id, 
            category_id: encrypted_plan.category_id, 
            name: decrypted_name, 
            amount_limit: decrypted_amount_limit 
        })
    }
}<|MERGE_RESOLUTION|>--- conflicted
+++ resolved
@@ -346,17 +346,10 @@
         Ok(EncryptedTransaction {
             id: transaction.id,
             timestamp: transaction.timestamp,
-<<<<<<< HEAD
             description: encrypted_description.as_bytes().into(),
-            category_id: transaction.category_id,
-            account_id: transaction.account_id,
-            amount: encrypted_amount.as_bytes().into()
-=======
-            description: encrypted_description.as_raw().into(),
             account_id: transaction.account_id,
             category_id: transaction.category_id,
-            amount: encrypted_amount.as_raw().into()
->>>>>>> 562a89bb
+            amount: encrypted_amount.as_bytes().into()
         })
     }
 
